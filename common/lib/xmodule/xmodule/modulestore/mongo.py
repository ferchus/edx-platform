import pymongo
import sys
import logging
import copy

from collections import namedtuple
from fs.osfs import OSFS
from itertools import repeat
from path import path
from datetime import datetime
from operator import attrgetter

from importlib import import_module
from xmodule.errortracker import null_error_tracker, exc_info_to_str
from xmodule.mako_module import MakoDescriptorSystem
from xmodule.x_module import XModuleDescriptor
from xmodule.error_module import ErrorDescriptor
from xblock.runtime import DbModel, KeyValueStore, InvalidScopeError
from xblock.core import Scope

from . import ModuleStoreBase, Location, namedtuple_to_son
from .draft import DraftModuleStore
from .exceptions import (ItemNotFoundError,
                         DuplicateItemError)
from .inheritance import own_metadata, INHERITABLE_METADATA, inherit_metadata

log = logging.getLogger(__name__)

# TODO (cpennington): This code currently operates under the assumption that
# there is only one revision for each item. Once we start versioning inside the CMS,
# that assumption will have to change


class MongoKeyValueStore(KeyValueStore):
    """
    A KeyValueStore that maps keyed data access to one of the 3 data areas
    known to the MongoModuleStore (data, children, and metadata)
    """
    def __init__(self, data, children, metadata):
        self._data = data
        self._children = children
        self._metadata = metadata

    def get(self, key):
        if key.scope == Scope.children:
            return self._children
        elif key.scope == Scope.parent:
            return None
        elif key.scope == Scope.settings:
            return self._metadata[key.field_name]
        elif key.scope == Scope.content:
            if key.field_name == 'data' and not isinstance(self._data, dict):
                return self._data
            else:
                return self._data[key.field_name]
        else:
            raise InvalidScopeError(key.scope)

    def set(self, key, value):
        if key.scope == Scope.children:
            self._children = value
        elif key.scope == Scope.settings:
            self._metadata[key.field_name] = value
        elif key.scope == Scope.content:
            if key.field_name == 'data' and not isinstance(self._data, dict):
                self._data = value
            else:
                self._data[key.field_name] = value
        else:
            raise InvalidScopeError(key.scope)

    def delete(self, key):
        if key.scope == Scope.children:
            self._children = []
        elif key.scope == Scope.settings:
            if key.field_name in self._metadata:
                del self._metadata[key.field_name]
        elif key.scope == Scope.content:
            if key.field_name == 'data' and not isinstance(self._data, dict):
                self._data = None
            else:
                del self._data[key.field_name]
        else:
            raise InvalidScopeError(key.scope)

    def has(self, key):
        if key.scope in (Scope.children, Scope.parent):
            return True
        elif key.scope == Scope.settings:
            return key.field_name in self._metadata
        elif key.scope == Scope.content:
            if key.field_name == 'data' and not isinstance(self._data, dict):
                return True
            else:
                return key.field_name in self._data
        else:
            return False


MongoUsage = namedtuple('MongoUsage', 'id, def_id')


class CachingDescriptorSystem(MakoDescriptorSystem):
    """
    A system that has a cache of module json that it will use to load modules
    from, with a backup of calling to the underlying modulestore for more data
    TODO (cdodge) when the 'split module store' work has been completed we can remove all
    references to metadata_inheritance_tree
    """
    def __init__(self, modulestore, module_data, default_class, resources_fs,
                 error_tracker, render_template, metadata_cache=None):
        """
        modulestore: the module store that can be used to retrieve additional modules

        module_data: a dict mapping Location -> json that was cached from the
            underlying modulestore

        default_class: The default_class to use when loading an
            XModuleDescriptor from the module_data

        resources_fs: a filesystem, as per MakoDescriptorSystem

        error_tracker: a function that logs errors for later display to users

        render_template: a function for rendering templates, as per
            MakoDescriptorSystem
        """
        super(CachingDescriptorSystem, self).__init__(
                self.load_item, resources_fs, error_tracker, render_template)
        self.modulestore = modulestore
        self.module_data = module_data
        self.default_class = default_class
        # cdodge: other Systems have a course_id attribute defined. To keep things consistent, let's
        # define an attribute here as well, even though it's None
        self.course_id = None
        self.metadata_cache = metadata_cache

    def load_item(self, location):
        """
        Return an XModule instance for the specified location
        """
        location = Location(location)
        json_data = self.module_data.get(location)
        if json_data is None:
            module = self.modulestore.get_item(location)
            if module is not None:
                # update our own cache after going to the DB to get cache miss
                self.module_data.update(module.system.module_data)
            return module
        else:
            # load the module and apply the inherited metadata
            try:
                class_ = XModuleDescriptor.load_class(
                    json_data['location']['category'],
                    self.default_class
                )
                definition = json_data.get('definition', {})
                metadata = json_data.get('metadata', {})
                for old_name, new_name in class_.metadata_translations.items():
                    if old_name in metadata:
                        metadata[new_name] = metadata[old_name]
                        del metadata[old_name]

                kvs = MongoKeyValueStore(
                    definition.get('data', {}),
                    definition.get('children', []),
                    metadata,
                )

                model_data = DbModel(kvs, class_, None, MongoUsage(self.course_id, location))
                module = class_(self, location, model_data)
                if self.metadata_cache is not None:
                    metadata_to_inherit = self.metadata_cache.get(metadata_cache_key(location), {}).get('parent_metadata', {}).get(location.url(), {})
                    inherit_metadata(module, metadata_to_inherit)
                return module
            except:
                log.warning("Failed to load descriptor", exc_info=True)
                return ErrorDescriptor.from_json(
                    json_data,
                    self,
                    error_msg=exc_info_to_str(sys.exc_info())
                )


def location_to_query(location, wildcard=True):
    """
    Takes a Location and returns a SON object that will query for that location.
    Fields in location that are None are ignored in the query

    If `wildcard` is True, then a None in a location is treated as a wildcard
    query. Otherwise, it is searched for literally
    """
    query = namedtuple_to_son(Location(location), prefix='_id.')

    if wildcard:
        for key, value in query.items():
            if value is None:
                del query[key]

    return query


<<<<<<< HEAD
=======
def namedtuple_to_son(ntuple, prefix=''):
    """
    Converts a namedtuple into a SON object with the same key order
    """
    son = SON()
    for idx, field_name in enumerate(ntuple._fields):
        son[prefix + field_name] = ntuple[idx]
    return son


metadata_cache_key = attrgetter('org', 'course')


>>>>>>> a79a2907
class MongoModuleStore(ModuleStoreBase):
    """
    A Mongodb backed ModuleStore
    """

    # TODO (cpennington): Enable non-filesystem filestores
    def __init__(self, host, db, collection, fs_root, render_template,
                 port=27017, default_class=None,
                 error_tracker=null_error_tracker,
                 user=None, password=None, **kwargs):

        ModuleStoreBase.__init__(self)

        self.collection = pymongo.connection.Connection(
            host=host,
            port=port,
            **kwargs
        )[db][collection]

        if user is not None and password is not None:
            self.collection.database.authenticate(user, password)

        # Force mongo to report errors, at the expense of performance
        self.collection.safe = True

        # Force mongo to maintain an index over _id.* that is in the same order
        # that is used when querying by a location
        self.collection.ensure_index(
            zip(('_id.' + field for field in Location._fields), repeat(1)))

        if default_class is not None:
            module_path, _, class_name = default_class.rpartition('.')
            class_ = getattr(import_module(module_path), class_name)
            self.default_class = class_
        else:
            self.default_class = None
        self.fs_root = path(fs_root)
        self.error_tracker = error_tracker
        self.render_template = render_template
        self.ignore_write_events_on_courses = []

    def get_metadata_inheritance_tree(self, location):
        '''
        TODO (cdodge) This method can be deleted when the 'split module store' work has been completed
        '''

        # get all collections in the course, this query should not return any leaf nodes
        # note this is a bit ugly as when we add new categories of containers, we have to add it here
        query = {
                    '_id.org': location.org,
                    '_id.course': location.course,
                    '_id.category': {'$in': ['course', 'chapter', 'sequential', 'vertical']}
                }
        # we just want the Location, children, and inheritable metadata
        record_filter = {'_id': 1, 'definition.children': 1}

        # just get the inheritable metadata since that is all we need for the computation
        # this minimizes both data pushed over the wire
        for attr in INHERITABLE_METADATA:
            record_filter['metadata.{0}'.format(attr)] = 1

        # call out to the DB
        resultset = self.collection.find(query, record_filter)

        results_by_url = {}
        root = None

        # now go through the results and order them by the location url
        for result in resultset:
            location = Location(result['_id'])
            results_by_url[location.url()] = result
            if location.category == 'course':
                root = location.url()

        # now traverse the tree and compute down the inherited metadata
        metadata_to_inherit = {}

        def _compute_inherited_metadata(url):
            """
            Helper method for computing inherited metadata for a specific location url
            """
            my_metadata = {}
            # check for presence of metadata key. Note that a given module may not yet be fully formed.
            # example: update_item -> update_children -> update_metadata sequence on new item create
            # if we get called here without update_metadata called first then 'metadata' hasn't been set
            # as we're not fully transactional at the DB layer. Same comment applies to below key name
            # check
            my_metadata = results_by_url[url].get('metadata', {})
            for key in my_metadata.keys():
                if key not in INHERITABLE_METADATA:
                    del my_metadata[key]
            results_by_url[url]['metadata'] = my_metadata

            # go through all the children and recurse, but only if we have
            # in the result set. Remember results will not contain leaf nodes
            for child in results_by_url[url].get('definition', {}).get('children', []):
                if child in results_by_url:
                    new_child_metadata = copy.deepcopy(my_metadata)
                    new_child_metadata.update(results_by_url[child].get('metadata', {}))
                    results_by_url[child]['metadata'] = new_child_metadata
                    metadata_to_inherit[child] = new_child_metadata
                    _compute_inherited_metadata(child)
                else:
                    # this is likely a leaf node, so let's record what metadata we need to inherit
                    metadata_to_inherit[child] = my_metadata

        if root is not None:
            _compute_inherited_metadata(root)

        return {'parent_metadata': metadata_to_inherit,
            'timestamp': datetime.now()}

    def get_cached_metadata_inheritance_trees(self, locations, force_refresh=False):
        '''
        TODO (cdodge) This method can be deleted when the 'split module store' work has been completed
        '''

        trees = {}
        if locations and self.metadata_inheritance_cache is not None and not force_refresh:
            trees = self.metadata_inheritance_cache.get_many(list(set([metadata_cache_key(loc) for loc in locations])))
        else:
            # This is to help guard against an accident prod runtime without a cache
            logging.warning('Running MongoModuleStore without metadata_inheritance_cache. '
                            'This should not happen in production!')

        to_cache = {}
        for loc in locations:
            cache_key = metadata_cache_key(loc)
            if cache_key not in trees:
                to_cache[cache_key] = trees[cache_key] = self.get_metadata_inheritance_tree(loc)

        if to_cache and self.metadata_inheritance_cache is not None:
            self.metadata_inheritance_cache.set_many(to_cache)

        return trees

    def refresh_cached_metadata_inheritance_tree(self, location):
        """
        Refresh the cached metadata inheritance tree for the org/course combination
        for location
        """
        pseudo_course_id = '/'.join([location.org, location.course])
        if pseudo_course_id not in self.ignore_write_events_on_courses:
            self.get_cached_metadata_inheritance_trees([location], force_refresh=True)

    def clear_cached_metadata_inheritance_tree(self, location):
        """
        Delete the cached metadata inheritance tree for the org/course combination
        for location
        """
        if self.metadata_inheritance_cache is not None:
            self.metadata_inheritance_cache.delete(metadata_cache_key(location))

    def _clean_item_data(self, item):
        """
        Renames the '_id' field in item to 'location'
        """
        item['location'] = item['_id']
        del item['_id']

    def _cache_children(self, items, depth=0):
        """
        Returns a dictionary mapping Location -> item data, populated with json data
        for all descendents of items up to the specified depth.
        (0 = no descendents, 1 = children, 2 = grandchildren, etc)
        If depth is None, will load all the children.
        This will make a number of queries that is linear in the depth.
        """

        data = {}
        to_process = list(items)
        while to_process and depth is None or depth >= 0:
            children = []
            for item in to_process:
                self._clean_item_data(item)
                children.extend(item.get('definition', {}).get('children', []))
                data[Location(item['location'])] = item

            if depth == 0:
                break

            # Load all children by id. See
            # http://www.mongodb.org/display/DOCS/Advanced+Queries#AdvancedQueries-%24or
            # for or-query syntax
            if children and depth > 0:
                query = {
                    '_id': {'$in': [namedtuple_to_son(Location(child)) for child in children]}
                }
                to_process = list(self.collection.find(query))
            else:
                break

            # If depth is None, then we just recurse until we hit all the descendents
            if depth is not None:
                depth -= 1

        return data

    def _cache_metadata_inheritance(self, items, depth, force_refresh=False):
        """
        Retrieves all course metadata inheritance trees needed to load items
        """

        locations = [
            Location(item['location']) for item in items
            if not (item['location']['category'] == 'course' and depth == 0)
        ]
        return self.get_cached_metadata_inheritance_trees(locations, force_refresh=force_refresh)

    def _load_item(self, item, data_cache, metadata_cache):
        """
        Load an XModuleDescriptor from item, using the children stored in data_cache
        """
        data_dir = getattr(item, 'data_dir', item['location']['course'])
        root = self.fs_root / data_dir

        if not root.isdir():
            root.mkdir()

        resource_fs = OSFS(root)

        # TODO (cdodge): When the 'split module store' work has been completed, we should remove
        # the 'metadata_inheritance_tree' parameter
        system = CachingDescriptorSystem(
            self,
            data_cache,
            self.default_class,
            resource_fs,
            self.error_tracker,
            self.render_template,
            metadata_cache,
        )
        return system.load_item(item['location'])

    def _load_items(self, items, depth=0):
        """
        Load a list of xmodules from the data in items, with children cached up
        to specified depth
        """
        data_cache = self._cache_children(items, depth)
        inheritance_cache = self._cache_metadata_inheritance(items, depth)

        # if we are loading a course object, if we're not prefetching children (depth != 0) then don't
        # bother with the metadata inheritence
        return [self._load_item(item, data_cache, inheritance_cache) for item in items]

    def get_courses(self):
        '''
        Returns a list of course descriptors.
        '''
        # TODO (vshnayder): Why do I have to specify i4x here?
        course_filter = Location("i4x", category="course")
        return self.get_items(course_filter)

    def _find_one(self, location):
        '''Look for a given location in the collection.  If revision is not
        specified, returns the latest.  If the item is not present, raise
        ItemNotFoundError.
        '''
        item = self.collection.find_one(
            location_to_query(location, wildcard=False),
            sort=[('revision', pymongo.ASCENDING)],
        )
        if item is None:
            raise ItemNotFoundError(location)
        return item

    def has_item(self, location):
        """
        Returns True if location exists in this ModuleStore.
        """
        location = Location.ensure_fully_specified(location)
        try:
            self._find_one(location)
            return True
        except ItemNotFoundError:
            return False

    def get_item(self, location, depth=0):
        """
        Returns an XModuleDescriptor instance for the item at location.

        If any segment of the location is None except revision, raises
            xmodule.modulestore.exceptions.InsufficientSpecificationError
        If no object is found at that location, raises
            xmodule.modulestore.exceptions.ItemNotFoundError

        location: a Location object
        depth (int): An argument that some module stores may use to prefetch
            descendents of the queried modules for more efficient results later
            in the request. The depth is counted in the number of
            calls to get_children() to cache. None indicates to cache all descendents.
        """
        location = Location.ensure_fully_specified(location)
        item = self._find_one(location)
        module = self._load_items([item], depth)[0]
        return module

    def get_instance(self, course_id, location, depth=0):
        """
        TODO (vshnayder): implement policy tracking in mongo.
        For now, just delegate to get_item and ignore policy.

        depth (int): An argument that some module stores may use to prefetch
            descendents of the queried modules for more efficient results later
            in the request. The depth is counted in the number of
            calls to get_children() to cache. None indicates to cache all descendents.
        """
        return self.get_item(location, depth=depth)

    def get_items(self, location, course_id=None, depth=0):
        items = self.collection.find(
            location_to_query(location),
            sort=[('revision', pymongo.ASCENDING)],
        )

        modules = self._load_items(list(items), depth)
        return modules

    def clone_item(self, source, location):
        """
        Clone a new item that is a copy of the item at the location `source`
        and writes it to `location`
        """
        try:
            source_item = self.collection.find_one(location_to_query(source))
            source_item['_id'] = Location(location).dict()
            self.collection.insert(
                source_item,
                # Must include this to avoid the django debug toolbar (which defines the deprecated "safe=False")
                # from overriding our default value set in the init method.
                safe=self.collection.safe
            )
            item = self._load_items([source_item])[0]

            # VS[compat] cdodge: This is a hack because static_tabs also have references from the course module, so
            # if we add one then we need to also add it to the policy information (i.e. metadata)
            # we should remove this once we can break this reference from the course to static tabs
            if location.category == 'static_tab':
                course = self.get_course_for_item(item.location)
                existing_tabs = course.tabs or []
                existing_tabs.append({
                    'type': 'static_tab',
                    'name': item.display_name,
                    'url_slug': item.location.name
                })
                course.tabs = existing_tabs
                self.update_metadata(course.location, course._model_data._kvs._metadata)

            return item
        except pymongo.errors.DuplicateKeyError:
            raise DuplicateItemError(location)

        # recompute (and update) the metadata inheritance tree which is cached
        self.refresh_cached_metadata_inheritance_tree(Location(location))

    def get_course_for_item(self, location, depth=0):
        '''
        VS[compat]
        cdodge: for a given Xmodule, return the course that it belongs to
        NOTE: This makes a lot of assumptions about the format of the course location
        Also we have to assert that this module maps to only one course item - it'll throw an
        assert if not
        This is only used to support static_tabs as we need to be course module aware
        '''

        # @hack! We need to find the course location however, we don't
        # know the 'name' parameter in this context, so we have
        # to assume there's only one item in this query even though we are not specifying a name
        course_search_location = ['i4x', location.org, location.course, 'course', None]
        courses = self.get_items(course_search_location, depth=depth)

        # make sure we found exactly one match on this above course search
        found_cnt = len(courses)
        if found_cnt == 0:
            raise Exception('Could not find course at {0}'.format(course_search_location))

        if found_cnt > 1:
            raise Exception('Found more than one course at {0}. There should only be one!!! '
                            'Dump = {1}'.format(course_search_location, courses))

        return courses[0]

    def _update_single_item(self, location, update):
        """
        Set update on the specified item, and raises ItemNotFoundError
        if the location doesn't exist
        """

        # See http://www.mongodb.org/display/DOCS/Updating for
        # atomic update syntax
        result = self.collection.update(
            {'_id': Location(location).dict()},
            {'$set': update},
            multi=False,
            upsert=True,
            # Must include this to avoid the django debug toolbar (which defines the deprecated "safe=False")
            # from overriding our default value set in the init method.
            safe=self.collection.safe
        )
        if result['n'] == 0:
            raise ItemNotFoundError(location)

    def update_item(self, location, data):
        """
        Set the data in the item specified by the location to
        data

        location: Something that can be passed to Location
        data: A nested dictionary of problem data
        """

        self._update_single_item(location, {'definition.data': data})

    def update_children(self, location, children):
        """
        Set the children for the item specified by the location to
        children

        location: Something that can be passed to Location
        children: A list of child item identifiers
        """

        self._update_single_item(location, {'definition.children': children})
        # recompute (and update) the metadata inheritance tree which is cached
        self.refresh_cached_metadata_inheritance_tree(Location(location))

    def update_metadata(self, location, metadata):
        """
        Set the metadata for the item specified by the location to
        metadata

        location: Something that can be passed to Location
        metadata: A nested dictionary of module metadata
        """
        # VS[compat] cdodge: This is a hack because static_tabs also have references from the course module, so
        # if we add one then we need to also add it to the policy information (i.e. metadata)
        # we should remove this once we can break this reference from the course to static tabs
        loc = Location(location)
        if loc.category == 'static_tab':
            course = self.get_course_for_item(loc)
            existing_tabs = course.tabs or []
            for tab in existing_tabs:
                if tab.get('url_slug') == loc.name:
                    tab['name'] = metadata.get('display_name')
                    break
            course.tabs = existing_tabs
            self.update_metadata(course.location, own_metadata(course))

        self._update_single_item(location, {'metadata': metadata})
        # recompute (and update) the metadata inheritance tree which is cached
        self.refresh_cached_metadata_inheritance_tree(loc)

    def delete_item(self, location):
        """
        Delete an item from this modulestore

        location: Something that can be passed to Location
        """
        # VS[compat] cdodge: This is a hack because static_tabs also have references from the course module, so
        # if we add one then we need to also add it to the policy information (i.e. metadata)
        # we should remove this once we can break this reference from the course to static tabs
        if location.category == 'static_tab':
            item = self.get_item(location)
            course = self.get_course_for_item(item.location)
            existing_tabs = course.tabs or []
            course.tabs = [tab for tab in existing_tabs if tab.get('url_slug') != location.name]
            self.update_metadata(course.location, own_metadata(course))

        self.collection.remove({'_id': Location(location).dict()},
            # Must include this to avoid the django debug toolbar (which defines the deprecated "safe=False")
            # from overriding our default value set in the init method.
            safe=self.collection.safe)
        # recompute (and update) the metadata inheritance tree which is cached
        self.refresh_cached_metadata_inheritance_tree(Location(location))

    def get_parent_locations(self, location, course_id):
        '''Find all locations that are the parents of this location in this
        course.  Needed for path_to_location().
        '''
        location = Location.ensure_fully_specified(location)
        items = self.collection.find({'definition.children': location.url()},
                                    {'_id': True})
        return [i['_id'] for i in items]

    def get_errored_courses(self):
        """
        This function doesn't make sense for the mongo modulestore, as courses
        are loaded on demand, rather than up front
        """
        return {}


# DraftModuleStore is first, because it needs to intercept calls to MongoModuleStore
class DraftMongoModuleStore(DraftModuleStore, MongoModuleStore):
    """
    Version of MongoModuleStore with draft capability mixed in
    """
    """
    Version of MongoModuleStore with draft capability mixed in
    """
    pass<|MERGE_RESOLUTION|>--- conflicted
+++ resolved
@@ -200,22 +200,9 @@
     return query
 
 
-<<<<<<< HEAD
-=======
-def namedtuple_to_son(ntuple, prefix=''):
-    """
-    Converts a namedtuple into a SON object with the same key order
-    """
-    son = SON()
-    for idx, field_name in enumerate(ntuple._fields):
-        son[prefix + field_name] = ntuple[idx]
-    return son
-
-
 metadata_cache_key = attrgetter('org', 'course')
 
 
->>>>>>> a79a2907
 class MongoModuleStore(ModuleStoreBase):
     """
     A Mongodb backed ModuleStore
