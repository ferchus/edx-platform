--- conflicted
+++ resolved
@@ -562,13 +562,7 @@
         return _redirect_with_get_querydict('signin_user', request.GET)
 
     # now the dispatching conditionals.  Only shib for now
-<<<<<<< HEAD
-    if (settings.MITX_FEATURES.get('AUTH_USE_SHIB') and
-        course.enrollment_domain and
-        course.enrollment_domain.startswith(SHIBBOLETH_DOMAIN_PREFIX)):
-=======
     if settings.FEATURES.get('AUTH_USE_SHIB') and course.enrollment_domain.startswith(SHIBBOLETH_DOMAIN_PREFIX):
->>>>>>> 0d91e61e
         return _redirect_with_get_querydict('shib-login', request.GET)
 
     # Default fallthrough to normal signin page
@@ -587,13 +581,7 @@
         return _redirect_with_get_querydict('register_user', request.GET)
 
     # now the dispatching conditionals.  Only shib for now
-<<<<<<< HEAD
-    if (settings.MITX_FEATURES.get('AUTH_USE_SHIB') and
-        course.enrollment_domain and
-        course.enrollment_domain.startswith(SHIBBOLETH_DOMAIN_PREFIX)):
-=======
     if settings.FEATURES.get('AUTH_USE_SHIB') and course.enrollment_domain.startswith(SHIBBOLETH_DOMAIN_PREFIX):
->>>>>>> 0d91e61e
         # shib-login takes care of both registration and login flows
         return _redirect_with_get_querydict('shib-login', request.GET)
 
