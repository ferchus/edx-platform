--- conflicted
+++ resolved
@@ -14,14 +14,8 @@
 log = logging.getLogger(__name__)
 
 # In order to instantiate an open ended tab automatically, need to have this data
-<<<<<<< HEAD
-#OPEN_ENDED_PANEL = {"name": "Open Ended Panel", "type": "open_ended"}
-OPEN_ENDED_PANEL = {"name": "Assessment Panel", "type": "open_ended"}
-NOTES_PANEL = {"name": "My Notes", "type": "notes"}
-=======
-OPEN_ENDED_PANEL = {"name": _("Open Ended Panel"), "type": "open_ended"}
+OPEN_ENDED_PANEL = {"name": _("Assessment Panel"), "type": "open_ended"}
 NOTES_PANEL = {"name": _("My Notes"), "type": "notes"}
->>>>>>> 8325e28a
 EXTRA_TAB_PANELS = dict([(p['type'], p) for p in [OPEN_ENDED_PANEL, NOTES_PANEL]])
 
 
