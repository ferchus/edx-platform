<%! from django.utils.translation import ugettext as _ %>
<%inherit file="/main.html" />
<%! from django.core.urlresolvers import reverse %>
<%namespace name='static' file='/static_content.html'/>

<%block name="headextra">
  <%static:css group='course'/>
  <script type="text/javascript" src="${static.url('js/vendor/flot/jquery.flot.js')}"></script>
  <script type="text/javascript" src="${static.url('js/vendor/flot/jquery.flot.axislabels.js')}"></script>
  <script type="text/javascript" src="${static.url('js/vendor/jquery-jvectormap-1.1.1/jquery-jvectormap-1.1.1.min.js')}"></script>
  <script type="text/javascript" src="${static.url('js/vendor/jquery-jvectormap-1.1.1/jquery-jvectormap-world-mill-en.js')}"></script>
  <script type="text/javascript" src="${static.url('js/course_groups/cohorts.js')}"></script>
  <script type="text/javascript" src="${static.url('js/vendor/codemirror-compressed.js')}"></script>
  <script type="text/javascript" src="${static.url('js/vendor/tiny_mce/tiny_mce.js')}"></script>
  <script type="text/javascript" src="${static.url('js/vendor/tiny_mce/jquery.tinymce.js')}"></script>
  <script type="text/javascript" src="${static.url('js/vendor/CodeMirror/htmlmixed.js')}"></script>
  <script type="text/javascript" src="${static.url('js/vendor/CodeMirror/css.js')}"></script>
  <%static:js group='module-descriptor-js'/>
%if instructor_tasks is not None:
  <script type="text/javascript" src="${static.url('js/pending_tasks.js')}"></script>
%endif
</%block>

<%include file="/courseware/course_navigation.html" args="active_page='instructor'" />

<style type="text/css">
table.stat_table {
	font-family: verdana,arial,sans-serif;
	font-size:11px;
	color:#333333;
	border-width: 1px;
	border-color: #666666;
	border-collapse: collapse;
}
table.stat_table th {
	border-width: 1px;
	padding: 8px;
	border-style: solid;
	border-color: #666666;
	background-color: #dedede;
}
table.stat_table td {
	border-width: 1px;
	padding: 8px;
	border-style: solid;
	border-color: #666666;
	background-color: #ffffff;
}
.divScroll {
	height: 200px;
	overflow: scroll;
}

a.selectedmode { background-color: yellow; }

textarea {
  height: 200px;
}

.jvectormap-label {
    position: absolute;
    display: none;
    border: solid 1px #CDCDCD;
    -webkit-border-radius: 3px;
    -moz-border-radius: 3px;
    border-radius: 3px;
    background: #292929;
    color: white;
    font-family: sans-serif, Verdana;
    font-size: smaller;
    padding: 3px;
}

.jvectormap-zoomin, .jvectormap-zoomout {
    position: absolute;
    left: 10px;
    -webkit-border-radius: 3px;
    -moz-border-radius: 3px;
    border-radius: 3px;
    background: #292929;
    padding: 3px;
    color: white;
    width: 10px;
    height: 10px;
    cursor: pointer;
    line-height: 10px;
    text-align: center;
}

.jvectormap-zoomin {
    top: 10px;
}

.jvectormap-zoomout {
    top: 30px;
}

</style>

<script language="JavaScript" type="text/javascript">
function goto( mode)
{
  document.idashform.idash_mode.value = mode;
  document.idashform.submit() ;
}
</script>

<section class="container">
<div class="instructor-dashboard-wrapper">

  %if settings.MITX_FEATURES.get('ENABLE_INSTRUCTOR_BETA_DASHBOARD'):
    <div class="beta-button-wrapper"><a href="${ beta_dashboard_url }"> Try New Beta Dashboard </a></div>
  %endif

  <section class="instructor-dashboard-content">
    <h1>${_("Instructor Dashboard")}</h1>

    <h2 class="navbar">[ <a href="#" onclick="goto('Grades');" class="${modeflag.get('Grades')}">Grades</a> |
          %if settings.MITX_FEATURES.get('ENABLE_PSYCHOMETRICS'):
            <a href="#" onclick="goto('Psychometrics');" class="${modeflag.get('Psychometrics')}">${_("Psychometrics")}</a> |
          %endif
<<<<<<< HEAD
          <a href="#" onclick="goto('Admin');" class="${modeflag.get('Admin')}">Admin</a> |
          <a href="#" onclick="goto('Forum Admin');" class="${modeflag.get('Forum Admin')}">Forum Admin</a> |
          <a href="#" onclick="goto('Enrollment');" class="${modeflag.get('Enrollment')}">Enrollment</a> |
          <a href="#" onclick="goto('Data');" class="${modeflag.get('Data')}">DataDump</a> |
          <a href="#" onclick="goto('Manage Groups');" class="${modeflag.get('Manage Groups')}">Manage Groups</a>
          %if settings.MITX_FEATURES.get('ENABLE_INSTRUCTOR_EMAIL'):
             | <a href="#" onclick="goto('Email')" class="${modeflag.get('Email')}">Email</a>
          %endif
=======
          <a href="#" onclick="goto('Admin');" class="${modeflag.get('Admin')}">${_("Admin")}</a> |
          <a href="#" onclick="goto('Forum Admin');" class="${modeflag.get('Forum Admin')}">${_("Forum Admin")}</a> |
          <a href="#" onclick="goto('Enrollment');" class="${modeflag.get('Enrollment')}">${_("Enrollment")}</a> |
          <a href="#" onclick="goto('Data');" class="${modeflag.get('Data')}">${_("DataDump")}</a> |
          <a href="#" onclick="goto('Manage Groups');" class="${modeflag.get('Manage Groups')}">${_("Manage Groups")}</a>
>>>>>>> 7bf73422
          %if settings.MITX_FEATURES.get('ENABLE_INSTRUCTOR_ANALYTICS'):
             | <a href="#" onclick="goto('Analytics');" class="${modeflag.get('Analytics')}">${_("Analytics")}</a>
          %endif
	  ]
    </h2>

    <form name="idashform" method="POST">
    <input type="hidden" name="csrfmiddlewaretoken" value="${ csrf_token }">
    <input type="hidden" name="idash_mode" value="">

##-----------------------------------------------------------------------------
%if modeflag.get('Grades'):

    %if offline_grade_log:
      <p><font color='orange'>Pre-computed grades ${offline_grade_log} available: Use?
          <input type='checkbox' name='use_offline_grades' value='${_("yes")}'></font> </p>
    %endif

    <p>
    <a href="${reverse('gradebook', kwargs=dict(course_id=course.id))}">${_("Gradebook")}</a>
    </p>

    <p>
    <a href="${reverse('grade_summary', kwargs=dict(course_id=course.id))}">${_("Grade summary")}</a>
    </p>

    <p>
    <input type="submit" name="action" value="Dump list of enrolled students">
    </p>

    <p>
    <input type="submit" name="action" value="Dump Grades for all students in this course">
    <input type="submit" name="action" value="Download CSV of all student grades for this course">
    </p>

    <p>
    <input type="submit" name="action" value="Dump all RAW grades for all students in this course">
    <input type="submit" name="action" value="Download CSV of all RAW grades">
    </p>

    <p>
    <input type="submit" name="action" value="Download CSV of answer distributions">
    <input type="submit" name="action" value="Dump description of graded assignments configuration">
    </p>
    <hr width="40%" style="align:left">

  %if settings.MITX_FEATURES.get('REMOTE_GRADEBOOK_URL','') and instructor_access:

    <%
        rg = course.remote_gradebook
    %>

    <h3>${_("Export grades to remote gradebook")}</h3>
    <p>${_("The assignments defined for this course should match the ones stored in the gradebook, for this to work properly!")}</p>

    <ul>
    <li>${_("Gradebook name:")} <font color="green">${rg.get('name','None defined!')}</font>
    <br/>
    <br/>
    <input type="submit" name="action" value="List assignments available in remote gradebook">
    <input type="submit" name="action" value="List enrolled students matching remote gradebook">
    <br/>
    <br/>
    </li>
    <li><input type="submit" name="action" value="List assignments available for this course">
    <br/>
    <br/>
    </li>
    <li>${_("Assignment name:")} <input type="text" name="assignment_name" size=40 >
    <br/>
    <br/>
    <input type="submit" name="action" value="Display grades for assignment">
    <input type="submit" name="action" value="Export grades for assignment to remote gradebook">
    <input type="submit" name="action" value="Export CSV file of grades for assignment">
    </li>
    </ul>
    <hr width="40%" style="align:left">

  %endif
  %if settings.MITX_FEATURES.get('ENABLE_INSTRUCTOR_BACKGROUND_TASKS'):
    <H2>${_("Course-specific grade adjustment")}</h2>

    <p>
      ${_("Specify a particular problem in the course here by its url:")}
      <input type="text" name="problem_for_all_students" size="60">
    </p>
    <p>
      ${_('You may use just the "urlname" if a problem, or "modulename/urlname" if not. '
          '(For example, if the location is <tt>i4x://university/course/problem/problemname</tt>, '
          'then just provide the <tt>problemname</tt>. '
          'If the location is <tt>i4x://university/course/notaproblem/someothername</tt>, then '
          'provide <tt>notaproblem/someothername</tt>.)')}
    </p>
    <p>
      ${_("Then select an action:")}
      <input type="submit" name="action" value="Reset ALL students' attempts">
      <input type="submit" name="action" value="Rescore ALL students' problem submissions">
    </p>
    <p>
    <p>${_("These actions run in the background, and status for active tasks will appear in a table below. To see status for all tasks submitted for this problem, click on this button:")}
    </p>
    <p>
      <input type="submit" name="action" value="Show Background Task History">
    </p>

    <hr width="40%" style="align:left">
  %endif

    <H2>${_("Student-specific grade inspection and adjustment")}</h2>
    <p>
      ${_("Specify the {platform_name} email address or username of a student here:").format(platform_name=settings.PLATFORM_NAME)}
      <input type="text" name="unique_student_identifier">
    </p>
    <p>
      ${_("Click this, and a link to student's progress page will appear below:")}
      <input type="submit" name="action" value="Get link to student's progress page">
    </p>
    <p>
      ${_("Specify a particular problem in the course here by its url:")}
      <input type="text" name="problem_for_student" size="60">
    </p>
    <p>
      ${_('You may use just the "urlname" if a problem, or "modulename/urlname" if not. '
          '(For example, if the location is <tt>i4x://university/course/problem/problemname</tt>, '
          'then just provide the <tt>problemname</tt>. '
          'If the location is <tt>i4x://university/course/notaproblem/someothername</tt>, then '
          'provide <tt>notaproblem/someothername</tt>.)')}
    </p>
    <p>
      ${_("Then select an action:")}
      <input type="submit" name="action" value="Reset student's attempts">
      %if settings.MITX_FEATURES.get('ENABLE_INSTRUCTOR_BACKGROUND_TASKS'):
      <input type="submit" name="action" value="Rescore student's problem submission">
      %endif
    </p>

    %if instructor_access:
    <p>
      ${_("You may also delete the entire state of a student for the specified module:")}
      <input type="submit" name="action" value="Delete student state for module">
    </p>
    %endif
    %if settings.MITX_FEATURES.get('ENABLE_INSTRUCTOR_BACKGROUND_TASKS'):
    <p>${_("Rescoring runs in the background, and status for active tasks will appear in a table below. "
           "To see status for all tasks submitted for this problem and student, click on this button:")}
    </p>
    <p>
      <input type="submit" name="action" value="Show Background Task History for Student">
    </p>
    %endif

 %endif

##-----------------------------------------------------------------------------
%if modeflag.get('Psychometrics'):

    <p>${_("Select a problem and an action:")}
    </p>

    <p>
    <select name="Problem">
    %for problem, count in sorted(problems.items(), key=lambda x: x[0]):
        <option value="${problem}">${problem} [${count}]</option>
    %endfor
    </select>
    </p>
    <p>
    <input type="submit" name="action" value="Generate Histogram and IRT Plot">
    </p>

    <p></p>

%endif

##-----------------------------------------------------------------------------
%if modeflag.get('Admin'):

  %if instructor_access:
    <hr width="40%" style="align:left">
    <p>
    <input type="submit" name="action" value="List course staff members">
    <p>
    <input type="text" name="staffuser">
    <input type="submit" name="action" value="Remove course staff">
    <input type="submit" name="action" value="Add course staff">
    <hr width="40%" style="align:left">
  %endif

  %if admin_access:
    <hr width="40%" style="align:left">
    <p>
    <input type="submit" name="action" value="List course instructors">
    <p>
    <input type="text" name="instructor"> <input type="submit" name="action" value="Remove instructor">
    <input type="submit" name="action" value="Add instructor">
    <hr width="40%" style="align:left">
  %endif

  %if settings.MITX_FEATURES['ENABLE_MANUAL_GIT_RELOAD'] and admin_access:
    <p>
    <input type="submit" name="action" value="Reload course from XML files">
    <input type="submit" name="action" value="GIT pull and Reload course">
  %endif
%endif

##-----------------------------------------------------------------------------
%if modeflag.get('Forum Admin'):
  %if instructor_access:
    <hr width="40%" style="align:left">
    <p>
    <input type="submit" name="action" value="List course forum admins">
    <p>
    <input type="text" name="forumadmin"> <input type="submit" name="action" value="Remove forum admin">
    <input type="submit" name="action" value="Add forum admin">
    <hr width="40%" style="align:left">
  %endif

  %if instructor_access or forum_admin_access:
    <p>
    <input type="submit" name="action" value="List course forum moderators">
    <input type="submit" name="action" value="List course forum community TAs">
    <p>
    <input type="text" name="forummoderator">
    <input type="submit" name="action" value="Remove forum moderator">
    <input type="submit" name="action" value="Add forum moderator">
    <input type="submit" name="action" value="Remove forum community TA">
    <input type="submit" name="action" value="Add forum community TA">
    <hr width="40%" style="align:left">
  %else:
  <p>${_("User requires forum administrator privileges to perform administration tasks.  See instructor.")}</p>
  %endif
%endif

##-----------------------------------------------------------------------------
%if modeflag.get('Enrollment'):

    <hr width="40%" style="align:left">
    <p>
    <input type="submit" name="action" value="List enrolled students">
    <input type="submit" name="action" value="List students who may enroll but may not have yet signed up">
    <hr width="40%" style="align:left">

  %if settings.MITX_FEATURES.get('REMOTE_GRADEBOOK_URL','') and instructor_access:

    <%
        rg = course.remote_gradebook
    %>

    <p>${_("Pull enrollment from remote gradebook")}</p>
    <ul>
    <li>${_("Gradebook name:")} <font color="green">${rg.get('name','None defined!')}</font>
    <li>${_("Section:")} <input type="text" name="gradebook_section" size=40 value="${rg.get('section','')}"></li>
    </ul>
    <input type="submit" name="action" value="List sections available in remote gradebook">
    <input type="submit" name="action" value="List students in section in remote gradebook">
    <input type="submit" name="action" value="Overload enrollment list using remote gradebook">
    <input type="submit" name="action" value="Merge enrollment list with remote gradebook">
    <hr width="40%" style="align:left">

  %endif

  <p>${_("Enroll or un-enroll one or many students: enter emails, separated by new lines or commas;")}</p>
  <textarea rows="6" cols="70" name="multiple_students"></textarea>
  <p>
  <input type="checkbox" name="email_students"> ${_("Notify students by email")}
  <p>
  <input type="checkbox" name="auto_enroll"> ${_("Auto-enroll students when they activate")}
  <input type="submit" name="action" value="Enroll multiple students">
  <p>
  <input type="submit" name="action" value="Unenroll multiple students">

%endif

##-----------------------------------------------------------------------------

%if modeflag.get('Data'):
    <hr width="40%" style="align:left">
    <p>
    <input type="submit" name="action" value="Download CSV of all student profile data">
    </p>
    <p> ${_("Problem urlname:")}
        <input type="text" name="problem_to_dump" size="40">
        <input type="submit" name="action" value="Download CSV of all responses to problem">
    </p>
    <hr width="40%" style="align:left">
%endif

##-----------------------------------------------------------------------------

%if modeflag.get('Manage Groups'):
  %if instructor_access:
    <hr width="40%" style="align:left">
    <p>
    <input type="submit" name="action" value="List beta testers">
    <p>
    ## Translators: days_early_for_beta should not be translated
    ${_("Enter usernames or emails for students who should be beta-testers, one per line, or separated by commas.  They will get to "
        "see course materials early, as configured via the <tt>days_early_for_beta</tt> option in the course policy.")}
    </p>
    <p>
    <textarea cols="50" row="30" name="betausers"></textarea>
    <input type="submit" name="action" value="Remove beta testers">
    <input type="submit" name="action" value="Add beta testers">
    </p>
    <hr width="40%" style="align:left">

    %if course.is_cohorted:
    <%include file="/course_groups/cohort_management.html" />
    %endif

  %endif
%endif

##-----------------------------------------------------------------------------

%if modeflag.get('Email'):
    <p>
    <label for="id_to">Send to:</label>
    <select id="id_to" name="to">
      <option value="myself">Myself</option>
      %if to == "staff":
        <option value="staff" selected="selected">Staff and instructors</option>
      %else:
	<option value="staff">Staff and instructors</option>
      %endif
      %if to == "all":
        <option value="all" selected="selected">All (students, staff and instructors)</option>
      %else:
	<option value="all">All (students, staff and instructors)</option>
      %endif
    </select>
    <label for="id_subject">Subject: </label>
    %if subject:
      <input type="text" id="id_subject" name="subject" maxlength="100" size="75" value="${subject}">
    %else:
      <input type="text" id="id_subject" name="subject" maxlength="100" size="75">
    %endif
    <label>Message:</label>
    <div class="email-editor">
      ${editor}
    </div>
    <input type="hidden" name="message" value="">
    </p>
    <div class="submit-email-action">
      Please try not to email students more than once a day. Important things to consider before sending:
      <ul>
        <li>Have you read over the email to make sure it says everything you want to say?</li>
        <li>Have you sent the email to yourself first to make sure you're happy with how it's displayed?</li>
      </ul>
      <input type="submit" name="action" value="Send email">
    </div>
    <script type="text/javascript">
      var emailEditor = XModule.loadModule($('.xmodule_edit'));
      document.idashform.onsubmit = function() {
        this.message.value = emailEditor.save()['data'];
        return true;
      }
    </script>
%endif

    </form>
##-----------------------------------------------------------------------------

%if msg:
    <p></p><p>${msg}</p>
%endif

##-----------------------------------------------------------------------------

%if modeflag.get('Analytics'):

  %if not any(analytics_results.values()):
    <p>${_("No Analytics are available at this time.")}</p>
  %endif

  %if analytics_results.get("StudentsEnrolled"):
    <p>
      ${_("Students enrolled:")}
      ${analytics_results["StudentsEnrolled"]['data'][0]['students']}
      (${analytics_results["StudentsEnrolled"]['time']})
    </p>
  %endif

  %if analytics_results.get("StudentsActive"):
    <p>
      ${_("Students active in the last week:")}
      ${analytics_results["StudentsActive"]['data'][0]['active']}
      (${analytics_results["StudentsActive"]['time']})
    </p>
  %endif

  %if analytics_results.get("StudentsDropoffPerDay"):
    <p>
      ${_("Student activity day by day")} 
      (${analytics_results["StudentsDropoffPerDay"]['time']})
    </p>
    <div>
      <table class="stat_table">
        <tr>
          <th>${_("Day")}</th>
          <th>${_("Students")}</th>
        </tr>
      %for row in analytics_results['StudentsDropoffPerDay']['data']:
        <tr>
          ## For now, just discard the non-date portion
          <td>${row['last_day'].split("T")[0]}</td>
          <td>${row['num_students']}</td>
        </tr>
      %endfor
      </table>
    </div>
  %endif
  <br/>
  %if analytics_results.get("ProblemGradeDistribution"):
    <p>
      ${_("Answer distribution for problems")}
      (${analytics_results["ProblemGradeDistribution"]['time']})
    </p>
    <div>
      <table class="stat_table">
        <tr>
          <th>${_("Problem")}</th>
          <th>${_("Max")}</th>
          <th colspan="99">${_("Points Earned (Num Students)")}</th>
        </tr>
      %for row in analytics_results['ProblemGradeDistribution']['data']:
        <tr>
          <td>${row['module_id'].split('/')[-1]}</td>
          <td>${max(grade_record['max_grade'] for grade_record in row["grade_info"])}
          %for grade_record in row["grade_info"]:
          <td>
            %if isinstance(grade_record["grade"], float):
              ${"{grade:.2f}".format(**grade_record)}
            %else:
              ${"{grade}".format(**grade_record)}
            %endif
            (${grade_record["num_students"]})
          </td>
          %endfor
        </tr>
      %endfor
      </table>
    </div>
  %endif
%endif

%if modeflag.get('Analytics In Progress'):

  ##This is not as helpful as it could be -- let's give full point distribution
  ##instead.
  %if analytics_results.get("StudentsPerProblemCorrect"):
    <p>
      ${_("Students answering correctly")}
      (${analytics_results["StudentsPerProblemCorrect"]['time']})
    </p>
    <div class="divScroll">
      <table class="stat_table">
        <tr>
          <th>${_("Problem")}</th>
          <th>${_("Number of students")}</th>
        </tr>
      %for row in analytics_results['StudentsPerProblemCorrect']['data']:
        <tr>
          <td>${row['module_id'].split('/')[-1]}</td>
          <td>${row['count']}</td>
        </tr>
      %endfor
      </table>
    </div>
  %endif

   <p>
     ${_("Student distribution per country, all courses, Sep-12 to Oct-17, 1 server (shown here as an example):")}
   </p>

<div id="posts-list" class="clearfix">
<figure>
    <div id="world-map-students" style="width: 720px; height: 400px"></div>
    <script>
      var student_data = {BD : '300', BE : '156', BF : '7', BG : '246', BA : '62', BB : '1', BN : '7', BO : '61', JP : '153', BI : '4', BJ : '6', BT : '11', JM : '32', JO : '67', WS : '1', BR : '1941', BS : '5', JE : '6', BY : '166', BZ : '4', RU : '1907', RW : '50', RS : '128', TL : '1', RE : '2', A2 : '59', TJ : '9', RO : '232', GU : '3', GT : '76', GR : '565', BH : '22', GY : '6', GG : '2', GF : '1', GE : '22', GD : '7', GB : '2023', GA : '4', GM : '18', GL : '2', GI : '1', GH : '393', OM : '25', TN : '143', BW : '26', HR : '76', HT : '38', HU : '259', HK : '103', HN : '51', AD : '1', PR : '40', PS : '38', PT : '487', PY : '38', PA : '21', PG : '11', PE : '342', PK : '1833', PH : '571', TM : '1', PL : '736', ZM : '61', EE : '67', EG : '961', ZA : '184', EC : '118', AL : '44', AO : '10', SB : '2', EU : '183', ET : '153', SO : '1', ZW : '42', KY : '3', ES : '1954', ER : '3', ME : '6', MD : '26', MG : '10', UY : '64', UZ : '40', MM : '21', ML : '4', MO : '3', MN : '49', US : '11899', MU : '11', MT : '15', MW : '41', MV : '5', MP : '4', MR : '1', IM : '2', UG : '133', MY : '207', MX : '844', AT : '83', FR : '446', MA : '175', A1 : '167', AX : '1', FI : '97', FJ : '9', NI : '23', NL : '240', NO : '110', NA : '27', NC : '1', NE : '4', NG : '753', NZ : '98', NP : '200', CI : '9', CH : '144', CO : '851', CN : '282', CM : '82', CL : '243', CA : '1129', CD : '7', CZ : '161', CY : '26', CR : '137', CV : '11', CU : '15', SZ : '6', SY : '58', KG : '47', KE : '282', SR : '5', KI : '1', KH : '40', SV : '155', KM : '1', ST : '1', SK : '66', KR : '141', SI : '70', KP : '1', KW : '28', SN : '16', SL : '11', KZ : '174', SA : '352', SG : '217', SE : '172', SD : '61', DO : '104', DM : '5', DJ : '6', DK : '105', DE : '941', YE : '90', DZ : '281', MK : '28', TZ : '124', LC : '5', LA : '7', TW : '115', TT : '33', TR : '288', LK : '96', LV : '52', TO : '2', LT : '114', LU : '21', LR : '9', LS : '9', TH : '84', TG : '11', LY : '15', VC : '6', AE : '151', VE : '180', AG : '1', AF : '21', IQ : '29', VI : '1', IS : '14', IR : '153', AM : '37', IT : '365', VN : '269', AP : '23', AR : '258', AU : '661', IL : '159', AW : '3', IN : '7836', LB : '28', AZ : '22', IE : '210', ID : '382', UA : '860', QA : '23', MZ : '8'};
      $(function(){
        $('#world-map-students').vectorMap({
          map: 'world_mill_en',
          backgroundColor: '#eeeeee',
          series: {
            regions: [{
              values: student_data,
              scale: ['#C8EEFF', '#0071A4'],
              normalizeFunction: 'polynomial'
            }]
          },
          onRegionLabelShow: function(event, label, code){
            label.text(label.text() + ': ' + (student_data[code] != null ? student_data[code] : 0));
          }
        });
      });
    </script>
</figure>
</div>


##     <p>Number of students who dropped off per day before becoming inactive:</p>
##
##     % if dropoff_per_day is not None:
##     % if dropoff_per_day['status'] == 'success':
##     <div class="divScroll">
##     <table class="stat_table">
##     <tr><th>Day</th><th>Number of students</th></tr>
##     % for k,v in dropoff_per_day['data'].items():
##     <tr> <td>${k}</td> <td>${v}</td> </tr>
##     % endfor
##     </table>
##     </div>
##     % else:
##     <i> ${dropoff_per_day['error']}</i>
##     % endif
##     % else:
##     <i> null data </i>
##     % endif
##   </p>
##


##   <p>
##     <h2>Daily activity (online version):</h2>
##     <table class="stat_table">
##     <tr><th>Day</td><th>Number of students</td></tr>
##     % for k,v in daily_activity_json['data'].items():
##     <tr>
##     <td>${k}</td> <td>${v}</td>
##     </tr>
##     % endfor
##     </table>
##   </p>


%endif

##-----------------------------------------------------------------------------

%if datatable and modeflag.get('Psychometrics') is None:

    <br/>
    <br/>
    <p>
      <hr width="100%">
      <h2>${datatable['title'] | h}</h2>
      <table class="stat_table">
        <tr>
	%for hname in datatable['header']:
	  <th>${hname | h}</th>
	%endfor
	</tr>
        %for row in datatable['data']:
          <tr>
	    %for value in row:
	      <td>${value | h}</td>
	    %endfor
	  </tr>
        %endfor
      </table>
    </p>
%endif

## Output tasks in progress

%if instructor_tasks is not None and len(instructor_tasks) > 0:
    <hr width="100%">
    <h2>${_("Pending Instructor Tasks")}</h2>
    <div id="task-progress-wrapper">
      <table class="stat_table">
        <tr>
          <th>${_("Task Type")}</th>
          <th>${_("Task inputs")}</th>
          <th>${_("Task Id")}</th>
          <th>${_("Requester")}</th>
          <th>${_("Submitted")}</th>
          <th>${_("Task State")}</th>
          <th>${_("Duration (sec)")}</th>
          <th>${_("Task Progress")}</th>
        </tr>
      %for tasknum, instructor_task in enumerate(instructor_tasks):
        <tr id="task-progress-entry-${tasknum}" class="task-progress-entry"
	    data-task-id="${instructor_task.task_id}"
	    data-in-progress="true">
          <td>${instructor_task.task_type}</td>
          <td>${instructor_task.task_input}</td>
          <td class="task-id">${instructor_task.task_id}</td>
          <td>${instructor_task.requester}</td>
          <td>${instructor_task.created}</td>
          <td class="task-state">${instructor_task.task_state}</td>
          <td class="task-duration">${_("unknown")}</td>
          <td class="task-progress">${_("unknown")}</td>
        </tr>
      %endfor
      </table>
    </div>
  <br/>

%endif

##-----------------------------------------------------------------------------

%if course_stats and modeflag.get('Psychometrics') is None:

    <br/>
    <br/>
    <p>
      <hr width="100%">
      <h2>${course_stats['title'] | h}</h2>
      <table class="stat_table">
        <tr>
	%for hname in course_stats['header']:
	  <th>${hname | h}</th>
	%endfor
	</tr>
        %for row in course_stats['data']:
          <tr>
	    %for value in row:
	      <td>${value | h}</td>
	    %endfor
	  </tr>
        %endfor
      </table>
    </p>
%endif

##-----------------------------------------------------------------------------
%if modeflag.get('Psychometrics'):

    %for plot in plots:
      <br/>
      <h3>${plot['title']}</h3>
      <br/>
      <p>${plot['info']}</p>
      <br/>
      <div id="plot_${plot['id']}" style="width:600px;height:300px;"></div>
      <script type="text/javascript">
          $(function () {
              ${plot['data']}
              $.plot($("#plot_${plot['id']}"), ${plot['cmd']}  );
          });
      </script>
      <br/>
      <br/>
    %endfor

%endif

##-----------------------------------------------------------------------------
## always show msg


##-----------------------------------------------------------------------------
%if modeflag.get('Admin'):
 % if course_errors is not UNDEFINED:
    <h2>${_("Course errors")}</h2>
    <div id="course-errors">
    %if not course_errors:
          None
    %else:
      <ul>
        % for (summary, err) in course_errors:
        <li>${summary | h}
        % if err:
          <ul><li><pre>${err | h}</pre></li></ul>
        % else:
          <p>&nbsp;</p>
        % endif
        </li>
        % endfor
        </ul>
      %endif
      </div>
  % endif
%endif

  </section>
</div>
</section><|MERGE_RESOLUTION|>--- conflicted
+++ resolved
@@ -119,22 +119,14 @@
           %if settings.MITX_FEATURES.get('ENABLE_PSYCHOMETRICS'):
             <a href="#" onclick="goto('Psychometrics');" class="${modeflag.get('Psychometrics')}">${_("Psychometrics")}</a> |
           %endif
-<<<<<<< HEAD
-          <a href="#" onclick="goto('Admin');" class="${modeflag.get('Admin')}">Admin</a> |
-          <a href="#" onclick="goto('Forum Admin');" class="${modeflag.get('Forum Admin')}">Forum Admin</a> |
-          <a href="#" onclick="goto('Enrollment');" class="${modeflag.get('Enrollment')}">Enrollment</a> |
-          <a href="#" onclick="goto('Data');" class="${modeflag.get('Data')}">DataDump</a> |
-          <a href="#" onclick="goto('Manage Groups');" class="${modeflag.get('Manage Groups')}">Manage Groups</a>
-          %if settings.MITX_FEATURES.get('ENABLE_INSTRUCTOR_EMAIL'):
-             | <a href="#" onclick="goto('Email')" class="${modeflag.get('Email')}">Email</a>
-          %endif
-=======
           <a href="#" onclick="goto('Admin');" class="${modeflag.get('Admin')}">${_("Admin")}</a> |
           <a href="#" onclick="goto('Forum Admin');" class="${modeflag.get('Forum Admin')}">${_("Forum Admin")}</a> |
           <a href="#" onclick="goto('Enrollment');" class="${modeflag.get('Enrollment')}">${_("Enrollment")}</a> |
           <a href="#" onclick="goto('Data');" class="${modeflag.get('Data')}">${_("DataDump")}</a> |
           <a href="#" onclick="goto('Manage Groups');" class="${modeflag.get('Manage Groups')}">${_("Manage Groups")}</a>
->>>>>>> 7bf73422
+          %if settings.MITX_FEATURES.get('ENABLE_INSTRUCTOR_EMAIL'):
+             | <a href="#" onclick="goto('Email')" class="${modeflag.get('Email')}">${_("Email")}</a>
+          %endif
           %if settings.MITX_FEATURES.get('ENABLE_INSTRUCTOR_ANALYTICS'):
              | <a href="#" onclick="goto('Analytics');" class="${modeflag.get('Analytics')}">${_("Analytics")}</a>
           %endif
